--- conflicted
+++ resolved
@@ -17,9 +17,12 @@
 package org.apache.lucene.codecs.lucene104;
 
 import static org.apache.lucene.index.VectorSimilarityFunction.COSINE;
+import static org.apache.lucene.index.VectorSimilarityFunction.EUCLIDEAN;
+import static org.apache.lucene.index.VectorSimilarityFunction.MAXIMUM_INNER_PRODUCT;
 
 import java.io.IOException;
 import org.apache.lucene.codecs.hnsw.FlatVectorsScorer;
+import org.apache.lucene.codecs.lucene104.Lucene104ScalarQuantizedVectorsFormat.ScalarEncoding;
 import org.apache.lucene.index.KnnVectorValues;
 import org.apache.lucene.index.VectorSimilarityFunction;
 import org.apache.lucene.util.ArrayUtil;
@@ -27,11 +30,11 @@
 import org.apache.lucene.util.hnsw.RandomVectorScorer;
 import org.apache.lucene.util.hnsw.RandomVectorScorerSupplier;
 import org.apache.lucene.util.hnsw.UpdateableRandomVectorScorer;
-import org.apache.lucene.util.quantization.OptimizedScalarQuantizedVectorSimilarity;
 import org.apache.lucene.util.quantization.OptimizedScalarQuantizer;
 
 /** Vector scorer over OptimizedScalarQuantized vectors */
-public class Lucene104ScalarQuantizedVectorScorer implements FlatVectorsScorer {
+public class Lucene104ScalarQuantizedVectorScorer
+    implements AsymmetricScalarQuantizeFlatVectorsScorer {
   private final FlatVectorsScorer nonQuantizedDelegate;
 
   public Lucene104ScalarQuantizedVectorScorer(FlatVectorsScorer nonQuantizedDelegate) {
@@ -81,25 +84,17 @@
       var targetCorrectiveTerms =
           quantizer.scalarQuantize(
               target, scratch, scalarEncoding.getQueryBits(), qv.getCentroid());
-      // for single bit query nibble, we need to transpose the nibbles for fast scoring comparisons
+      // for single bit query nibble, we need to transpose the nibbles for fast
+      // scoring comparisons
       if (scalarEncoding
           == Lucene104ScalarQuantizedVectorsFormat.ScalarEncoding.SINGLE_BIT_QUERY_NIBBLE) {
         OptimizedScalarQuantizer.transposeHalfByte(scratch, targetQuantized);
       }
       return new RandomVectorScorer.AbstractRandomVectorScorer(qv) {
-        private final OptimizedScalarQuantizedVectorSimilarity similarity =
-            new OptimizedScalarQuantizedVectorSimilarity(
-                similarityFunction,
-                qv.dimension(),
-                qv.getCentroidDP(),
-                qv.getScalarEncoding().getBits());
-
         @Override
         public float score(int node) throws IOException {
-          return similarity.score(
-              dotProduct(targetQuantized, qv, node),
-              targetCorrectiveTerms,
-              qv.getCorrectiveTerms(node));
+          return quantizedScore(
+              targetQuantized, targetCorrectiveTerms, qv, node, similarityFunction);
         }
       };
     }
@@ -114,7 +109,8 @@
     return nonQuantizedDelegate.getRandomVectorScorer(similarityFunction, vectorValues, target);
   }
 
-  RandomVectorScorerSupplier getRandomVectorScorerSupplier(
+  @Override
+  public RandomVectorScorerSupplier getRandomVectorScorerSupplier(
       VectorSimilarityFunction similarityFunction,
       QuantizedByteVectorValues scoringVectors,
       QuantizedByteVectorValues targetVectors) {
@@ -180,26 +176,13 @@
       implements RandomVectorScorerSupplier {
     private final QuantizedByteVectorValues targetValues;
     private final QuantizedByteVectorValues values;
-    private final OptimizedScalarQuantizedVectorSimilarity similarity;
+    private final VectorSimilarityFunction similarity;
 
     public ScalarQuantizedVectorScorerSupplier(
         QuantizedByteVectorValues values, VectorSimilarityFunction similarity) throws IOException {
       assert values.getScalarEncoding().isAsymmetric() == false;
       this.targetValues = values.copy();
       this.values = values;
-      this.similarity =
-          new OptimizedScalarQuantizedVectorSimilarity(
-              similarity,
-              values.dimension(),
-              values.getCentroidDP(),
-              values.getScalarEncoding().getBits());
-    }
-
-    private ScalarQuantizedVectorScorerSupplier(
-        QuantizedByteVectorValues values, OptimizedScalarQuantizedVectorSimilarity similarity)
-        throws IOException {
-      this.targetValues = values.copy();
-      this.values = values;
       this.similarity = similarity;
     }
 
@@ -211,10 +194,8 @@
 
         @Override
         public float score(int node) throws IOException {
-          return similarity.score(
-              dotProduct(targetVector, values, node),
-              targetCorrectiveTerms,
-              values.getCorrectiveTerms(node));
+          return quantizedScore(
+              targetVector, targetCorrectiveTerms, targetValues, node, similarity);
         }
 
         @Override
@@ -244,17 +225,26 @@
     }
   }
 
-  private static float dotProduct(
-      byte[] query, QuantizedByteVectorValues targetVectors, int targetOrd) throws IOException {
-    var scalarEncoding = targetVectors.getScalarEncoding();
-<<<<<<< HEAD
-    byte[] doc = targetVectors.vectorValue(targetOrd);
-    return switch (scalarEncoding) {
-      case UNSIGNED_BYTE -> VectorUtil.uint8DotProduct(query, doc);
-      case SEVEN_BIT -> VectorUtil.dotProduct(query, doc);
-      case PACKED_NIBBLE -> VectorUtil.int4DotProductSinglePacked(query, doc);
-    };
-=======
+  private static final float[] SCALE_LUT =
+      new float[] {
+        1f,
+        1f / ((1 << 2) - 1),
+        1f / ((1 << 3) - 1),
+        1f / ((1 << 4) - 1),
+        1f / ((1 << 5) - 1),
+        1f / ((1 << 6) - 1),
+        1f / ((1 << 7) - 1),
+        1f / ((1 << 8) - 1),
+      };
+
+  private static float quantizedScore(
+      byte[] quantizedQuery,
+      OptimizedScalarQuantizer.QuantizationResult queryCorrections,
+      QuantizedByteVectorValues targetVectors,
+      int targetOrd,
+      VectorSimilarityFunction similarityFunction)
+      throws IOException {
+    ScalarEncoding scalarEncoding = targetVectors.getScalarEncoding();
     byte[] quantizedDoc = targetVectors.vectorValue(targetOrd);
     float qcDist =
         switch (scalarEncoding) {
@@ -264,8 +254,32 @@
           case SINGLE_BIT_QUERY_NIBBLE ->
               VectorUtil.int4BitDotProduct(quantizedQuery, quantizedDoc);
         };
-    OptimizedScalarQuantizer.QuantizationResult indexCorrections =
-        targetVectors.getCorrectiveTerms(targetOrd);
+    return quantizedScore(
+        similarityFunction,
+        targetVectors,
+        qcDist,
+        queryCorrections,
+        targetVectors.getCorrectiveTerms(targetOrd));
+  }
+
+  /**
+   * Transforms the dotProduct of a query and index vector into a score.
+   *
+   * @param similarityFunction similarity function used to compute the score
+   * @param targetVectors target vector set; used for metadata
+   * @param dotProduct dot product of query and index vectors.
+   * @param queryCorrections corrective terms for the query vector
+   * @param indexCorrections corrective terms for the index vector
+   * @return a score value greater than or equal to 0
+   */
+  public static float quantizedScore(
+      VectorSimilarityFunction similarityFunction,
+      QuantizedByteVectorValues targetVectors,
+      float dotProduct,
+      OptimizedScalarQuantizer.QuantizationResult queryCorrections,
+      OptimizedScalarQuantizer.QuantizationResult indexCorrections)
+      throws IOException {
+    ScalarEncoding scalarEncoding = targetVectors.getScalarEncoding();
     float queryScale = SCALE_LUT[scalarEncoding.getQueryBits() - 1];
     float scale = SCALE_LUT[scalarEncoding.getBits() - 1];
     float x1 = indexCorrections.quantizedComponentSum();
@@ -276,8 +290,9 @@
     float ly = (queryCorrections.upperInterval() - ay) * queryScale;
     float y1 = queryCorrections.quantizedComponentSum();
     float score =
-        ax * ay * targetVectors.dimension() + ay * lx * x1 + ax * ly * y1 + lx * ly * qcDist;
-    // For euclidean, we need to invert the score and apply the additional correction, which is
+        ax * ay * targetVectors.dimension() + ay * lx * x1 + ax * ly * y1 + lx * ly * dotProduct;
+    // For euclidean, we need to invert the score and apply the additional
+    // correction, which is
     // assumed to be the squared l2norm of the centroid centered vectors.
     if (similarityFunction == EUCLIDEAN) {
       score =
@@ -286,8 +301,10 @@
               - 2 * score;
       return Math.max(1 / (1f + score), 0);
     } else {
-      // For cosine and max inner product, we need to apply the additional correction, which is
-      // assumed to be the non-centered dot-product between the vector and the centroid
+      // For cosine and max inner product, we need to apply the additional correction,
+      // which is
+      // assumed to be the non-centered dot-product between the vector and the
+      // centroid
       score +=
           queryCorrections.additionalCorrection()
               + indexCorrections.additionalCorrection()
@@ -297,6 +314,5 @@
       }
       return Math.max((1f + score) / 2f, 0);
     }
->>>>>>> 602bfbd9
   }
 }
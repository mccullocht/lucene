<!--
 Licensed to the Apache Software Foundation (ASF) under one or more
 contributor license agreements.  See the NOTICE file distributed with
 this work for additional information regarding copyright ownership.
 The ASF licenses this file to You under the Apache License, Version 2.0
 (the "License"); you may not use this file except in compliance with
 the License.  You may obtain a copy of the License at

     http://www.apache.org/licenses/LICENSE-2.0

 Unless required by applicable law or agreed to in writing, software
 distributed under the License is distributed on an "AS IS" BASIS,
 WITHOUT WARRANTIES OR CONDITIONS OF ANY KIND, either express or implied.
 See the License for the specific language governing permissions and
 limitations under the License.
-->

<project name="common-solr" default="default">
  <description>
    This file is designed for importing into a main build file, and not intended
    for standalone use.
  </description>

  <dirname file="${ant.file.common-solr}" property="common-solr.dir"/>
  
  <property name="Name" value="Solr" />
  <property name="version" value="4.0-SNAPSHOT"/>
  <property name="final.name" value="apache-${name}-${version}"/>

  <!-- solr uses 1.6 -->
  <property name="javac.source" value="1.6"/>
  <property name="javac.target" value="1.6"/>

  <!-- solr uses its own build/dist directories -->
  <property name="build.dir" location="${common-solr.dir}/build"/>
  <property name="dist.dir" location="${common-solr.dir}/dist"/>
  <property name="tests.userdir" value="${common-solr.dir}/src/test-files"/>
  <property name="javadoc.dir" location="${common-solr.dir}/build/docs/api"/>
  <property name="javadoc.link" value="http://download.oracle.com/javase/6/docs/api/"/>

  <path id="additional.dependencies">
  	<fileset dir="${common-solr.dir}/lib" includes="**/*.jar"/>
  	<fileset dir="${common-solr.dir}/example/lib" includes="**/*.jar"/>
  	<fileset dir="lib" includes="**/*.jar" erroronmissingdir="false"/>
  </path>

  <pathconvert property="project.classpath" targetos="unix" refid="additional.dependencies"/>

  <property name="tests.loggingfile" value="${common-solr.dir}/testlogging.properties"/>

  <property name="tests.threadspercpu" value="2"/>

  <import file="../lucene/contrib/contrib-build.xml"/>
  <property name="tests.directory" value="random" />

<<<<<<< HEAD
  <!-- solr depends on the following modules/contribs -->	
  <module-uptodate name="analysis/common" jarfile="${common.dir}/../modules/analysis/build/common/lucene-analyzers-common-${version}.jar"
        property="analyzers-common.uptodate" classpath.property="analyzers-common.jar"/>
  <module-uptodate name="analysis/phonetic" jarfile="${common.dir}/../modules/analysis/build/phonetic/lucene-analyzers-phonetic-${version}.jar"
        property="analyzers-phonetic.uptodate" classpath.property="analyzers-phonetic.jar"/>
  <module-uptodate name="suggest" jarfile="${common.dir}/../modules/suggest/build/lucene-suggest-${version}.jar"
        property="suggest.uptodate" classpath.property="suggest.jar"/>
  <module-uptodate name="grouping" jarfile="${common.dir}/../modules/grouping/build/lucene-grouping-${version}.jar"
        property="grouping.uptodate" classpath.property="grouping.jar"/>
  <module-uptodate name="queries" jarfile="${common.dir}/../modules/queries/build/lucene-queries-${version}.jar"
        property="queries.uptodate" classpath.property="queries.jar"/>
  <contrib-uptodate name="highlighter" property="highlighter.uptodate" classpath.property="highlighter.jar"/>
  <contrib-uptodate name="memory" property="memory.uptodate" classpath.property="memory.jar"/>
  <contrib-uptodate name="misc" property="misc.uptodate" classpath.property="misc.jar"/>
  <contrib-uptodate name="queries-contrib" contrib-src-name="queries" property="queries-contrib.uptodate" classpath.property="queries-contrib.jar"/>
  <contrib-uptodate name="spatial" property="spatial.uptodate" classpath.property="spatial.jar"/>

  <path id="solr.base.classpath">
  	<pathelement path="${analyzers-common.jar}"/>
  	<pathelement path="${analyzers-phonetic.jar}"/>
  	<pathelement path="${highlighter.jar}"/>
  	<pathelement path="${memory.jar}"/>
  	<pathelement path="${misc.jar}"/>
  	<pathelement path="${queries-contrib.jar}"/>
  	<pathelement path="${spatial.jar}"/>
  	<pathelement path="${suggest.jar}"/>
    <pathelement path="${grouping.jar}"/>
    <pathelement path="${queries.jar}"/>
  	<pathelement location="${common-solr.dir}/build/classes/solrj"/>
  	<pathelement location="${common-solr.dir}/build/classes/webapp"/>
  	<pathelement location="${common-solr.dir}/build/classes/java"/>
  	<path refid="base.classpath"/>
=======
  <condition property="dir.prop" value="-Dsolr.directoryFactory=solr.StandardDirectoryFactory">
    <isset property="use.fsdir"/>
  </condition>

  <!-- Example directory -->
  <property name="example" value="${common-solr.dir}/example" />
  <!-- 
    we attempt to exec svnversion to get details build information
    for jar manifests.  this property can be set at runtime to an
    explicit path as needed, or ant will just try to find it in the
    default PATH. (this is useful for Hudson)
  -->
  <property name="svnversion.exe" value="svnversion" />
  <property name="svn.exe" value="svn" />

  <!-- Java Version we are compatible with -->
  <property name="java.compat.version" value="1.6" />

  <!-- clover wants to run with -lib, otherwise we prefer a repeatable
       classpath -->
  <property name="javac.includeAntRuntime" value="${run.clover}"/>

  <!-- Solr Implementation Version -->
  <!--
       This can be any string value that does not include spaces
       This will be used when creating build artifact file names.

       By default, this should be set to "X.Y.N-SNAPSHOT" where X.Y.N is
       "1 greater" then the last version released (on this branch).
    -->
  <property name="version" value="4.0-SNAPSHOT" />
  
  <!-- Solr Specification Version -->
  <!--
       This will be used in the Manifest file, and therefore must
       match the pattern "digit+{.digit+}*"
       
       By default, this should be set to "X.Y.M.${dateversion}"
       where X.Y.M is the last version released (on this branch).
    -->
  <property name="specversion" value="4.0.0.${dateversion}" />

  
    <!-- Type of checksum to compute for distribution files -->
  <property name="checksum.algorithm" value="md5" />
  
  <property name="fullname" value="apache-${ant.project.name}"/>
  <property name="fullnamever" value="apache-${ant.project.name}-${version}"/>

  <!-- Destination for compiled classes and binaries -->
  <property name="dest" value="build" />
  
  <!-- Destination for Lucene jars -->
  <property name="lucene-libs" location="lucene-libs" />

  <!-- Javadoc properties -->
  <property name="javadoc.years" value="2006 - ${year}" />
  <property name="javadoc.access" value="protected"/>
  <property name="javadoc.link.java"
            value="http://download.oracle.com/javase/6/docs/api/"/>
  <property name="javadoc.link.junit"
            value="http://junit.sourceforge.net/javadoc/"/>
  <property name="javadoc.link.lucene"
            value="https://builds.apache.org/job/Lucene-trunk/javadoc/all/"/>
  <property name="javadoc.packages" value="org.apache.solr.*"/>
  <property name="build.docs" value="${dest}/docs"/>
  <property name="build.javadoc" value="${common-solr.dir}/${build.docs}/api"/>
  <property name="build.javadoc.solrj" value="${build.docs}/api-solrj"/>
  
  <!-- JUnit properties -->
  <property name="testmethod" value=""/>
  <property name="junit.includes" value="**/Test*.java,**/*Test.java"/>
  <property name="junit.output.dir" location="${common-solr.dir}/${dest}/test-results"/>
  <property name="junit.reports" location="${common-solr.dir}/${dest}/test-results/reports"/>
  <property name="junit.formatter" value="plain"/>
  <condition property="junit.details.formatter" 
      value="org.apache.tools.ant.taskdefs.optional.junit.BriefJUnitResultFormatter"
      else="org.apache.lucene.util.LuceneJUnitResultFormatter">
    <isset property="tests.sequential"/>
  </condition>
  <property name="junit.parallel.selector" value="org.apache.lucene.util.LuceneJUnitDividingSelector"/>

  <!-- Maven properties -->
  <property name="maven.build.dir" value="${basedir}/build/maven"/>
  <property name="maven.dist.dir" value="${package.dir}/maven"/>

  <property name="maven.dist.prefix" value="${maven.dist.dir}/org/apache/solr"/>

  <!-- By default, "deploy" to a temporary directory (as well as installing
       into your local repository).  If you wish to deploy to a remote
       repository, set this property to the URL of that repository.  In
       addition, if the repository requires authentication, you can set
       properties "m2.repository.username" and either
       "m2.repository.private.key" or "m2.repository.password" to define
       your credentials.
  -->
  <property name="m2.repository.url" value="file://${maven.dist.dir}"/>
  <property name="m2.repository.private.key" value="${user.home}/.ssh/id_dsa"/>

  <path id="maven-ant-tasks.classpath">
    <fileset dir="${common-solr.dir}/../lucene/lib">
      <include name="maven-ant-tasks-*.jar"/>
    </fileset>
>>>>>>> 2b2b97f2
  </path>

  <path id="classpath" refid="solr.base.classpath"/>

  <path id="solr.test.base.classpath">
  	<pathelement path="${common-solr.dir}/build/classes/test-framework"/>
  	<pathelement path="${common-solr.dir}/build/classes/test"/>
  	<pathelement path="${tests.userdir}"/>
  	<path refid="test.base.classpath"/>
  </path>
 
  <path id="test.classpath" refid="solr.test.base.classpath"/>

  <!-- TODO: lucene and solr should share this macro -->
  <macrodef name="contrib-crawl">
    <attribute name="target" default=""/>
    <attribute name="failonerror" default="true"/>
    <sequential>
      <subant target="@{target}" failonerror="@{failonerror}">
        <property name="core.compiled" value="true"/>
        <property name="solr.core.compiled" value="true"/>
        <fileset dir="." includes="contrib/*/build.xml"/>
      </subant>
    </sequential>
  </macrodef>

<<<<<<< HEAD
  <macrodef name="solr-contrib-uptodate">
    <attribute name="name"/>
    <attribute name="property" default="@{name}.uptodate"/>
    <attribute name="classpath.property" default="@{name}.jar"/>
    <!-- set jarfile only, if the target jar file has no generic name -->
    <attribute name="jarfile" default="${common-solr.dir}/build/contrib/@{name}/@{name}-${version}.jar"/>
  	<sequential>
      <!--<echo message="Checking '@{jarfile}' against source folder '${common.dir}/contrib/@{name}/src/java'"/>-->
      <property name="@{classpath.property}" location="@{jarfile}"/>
      <uptodate property="@{property}" targetfile="@{jarfile}">
        <srcfiles dir="${common-solr.dir}/contrib/@{name}/src/java" includes="**/*.java"/>
      </uptodate>
=======
  <property name="failonjavadocwarning" value="true"/>
  <macrodef name="invoke-javadoc">
    <element name="sources" optional="yes"/>
    <attribute name="destdir"/>
  	<attribute name="title" default="${Name} ${version} API (${specversion})"/>
    <sequential>
      <mkdir dir="@{destdir}"/>
      <copy todir="@{destdir}/prettify" overwrite="false">
        <fileset dir="${prettify.dir}"/>
      </copy>
      <record name="@{destdir}/log_javadoc.txt" action="start" append="no"/>
      <javadoc
          packagenames="org.apache.solr.*"
          failonerror="true"
          destdir="@{destdir}"
          access="${javadoc.access}"
          encoding="utf-8"
          author="true"
          version="true"
          use="true"
          source="${ant.java.version}"
          link="${javadoc.link.java}"
          windowtitle="${Name} ${version} API"
          doctitle="@{title}"
          stylesheetfile="@{destdir}/prettify/stylesheet+prettify.css"
          bottom="Copyright &amp;copy; ${year} Apache Software Foundation.  All Rights Reserved.">
        <tag name="todo" description="To Do:"/>
        <tag name="uml.property" description="UML Property:"/>
        <tag name="lucene.experimental" 
      	description="WARNING: This API is experimental and might change in incompatible ways in the next release."/>
        <tag name="lucene.internal"
        description="NOTE: This API is for Lucene internal purposes only and might change in incompatible ways in the next release."/>
      	<link offline="true" packagelistLoc="${build.javadoc}"/>
        <link href="${javadoc.link.java}"/>
        <link href="${javadoc.link.junit}"/>
        <link href="${javadoc.link.lucene}"/>
      	<header><![CDATA[
      		 <script src="{@docRoot}/prettify/prettify.js" type="text/javascript"></script>
      		 <script language="JavaScript">window.onload=function(){windowTitle();prettyPrint();}</script>
      	]]></header>

        <sources />

        <classpath refid="javadoc.classpath"/>
      </javadoc>
      <record name="@{destdir}/log_javadoc.txt" action="stop"/>

      <delete>
        <fileset file="@{destdir}/log_javadoc.txt">
          <not>
           <containsregexp expression="\[javadoc\]\s*[1-9][0-9]*[\s]*warning"/>
          </not>
        </fileset>
      </delete>

      <fail message="Javadocs warnings were found!" >
        <condition>
          <and>
            <available file="@{destdir}/log_javadoc.txt"/>
            <istrue value="${failonjavadocwarning}"/>
          </and>
        </condition>
      </fail>
   </sequential>
  </macrodef>

  <!-- NOTE, the pom.xml MUST be a relative path.  An absolute path may break the build on windows -->
  <macrodef name="m2-deploy" description="Builds a Maven artifact">
    <element name="artifact-attachments" optional="yes"/>
    <attribute name="pom.xml" default="pom.xml"/>
    <attribute name="jar.file" default="${jar.file}"/>
    <sequential>
      <artifact:install-provider artifactId="wagon-ssh" version="1.0-beta-7"/>
      <artifact:pom id="maven.project" file="@{pom.xml}"/>
      <artifact:deploy file="@{jar.file}">
        <artifact-attachments/>
        <remoteRepository url="${m2.repository.url}">
          <authentication username="${m2.repository.username}" privateKey="${m2.repository.private.key}" password="${m2.repository.password}"/>
        </remoteRepository>
        <pom refid="maven.project"/>
      </artifact:deploy>
    </sequential>
  </macrodef>

  <macrodef name="m2-deploy-with-pom-template" description="Builds a Maven artifact given a POM template">
    <attribute name="pom.xml"/>
    <attribute name="jar.file"/>
    <sequential>
      <copy file="@{pom.xml}" tofile="${maven.build.dir}/@{pom.xml}">
        <filterset begintoken="@" endtoken="@">
          <filter token="version" value="${version}"/>
        </filterset>
      </copy>
      <artifact:install-provider artifactId="wagon-ssh" version="1.0-beta-7"/>
      <artifact:pom id="maven.project" file="${maven.build.dir}/@{pom.xml}" />
      <artifact:deploy file="@{jar.file}">
        <remoteRepository url="${m2.repository.url}">
          <authentication username="${m2.repository.username}" privateKey="${m2.repository.private.key}" password="${m2.repository.password}"/>
        </remoteRepository>
        <pom refid="maven.project"/>
      </artifact:deploy>
>>>>>>> 2b2b97f2
    </sequential>
  </macrodef>

  <target name="validate" depends="validate-solr"/>
  <target name="validate-solr" depends="check-legal-solr" unless="validated-solr"/>

  <target name="check-legal-solr" depends="compile-tools">
    <java classname="org.apache.lucene.validation.DependencyChecker" failonerror="true" fork="true">
      <classpath>
        <path refid="tools.runtime.classpath" />
      </classpath>
      <!-- TODO: it might be better to just automatically find all directories that contain jar files, but that could take a
       long time.  This should be faster, but we could miss a directory
       -->
      <!-- Solr -->
      <arg value="-c" />
      <arg value="${basedir}/lib" />
      <arg value="-c" />
      <arg value="${basedir}/contrib/analysis-extras/lib" />
      <arg value="-c" />
      <arg value="${basedir}/contrib/clustering/lib" />
      <arg value="-c" />
      <arg value="${basedir}/contrib/dataimporthandler/lib" />
      <arg value="-c" />
      <arg value="${basedir}/contrib/dataimporthandler-extras/lib" />
      <arg value="-c" />
      <arg value="${basedir}/contrib/extraction/lib" />
      <arg value="-c" />
      <arg value="${basedir}/contrib/uima/lib" />
      <arg value="-c" />
      <arg value="${basedir}/example/example-DIH/solr/db/lib" />
      <arg value="-c" />
      <arg value="${basedir}/example/example-DIH/solr/mail/lib" />
      <arg value="-c" />
      <arg value="${basedir}/example/example/lib" />
      <arg value="-c" />
      <arg value="${basedir}/src/test-files/solr/lib" />
    </java>
  </target>
  <path id="tools.runtime.classpath">
    <pathelement location="${common-solr.dir}/../lucene/build/classes/tools"/>
  </path>
  <target name="compile-tools" description="Compile the Test Framework and Validation tools">
    <sequential>
      <subant target="compile-tools" inheritall="false" failonerror="true">
        <fileset dir="${common-solr.dir}/../lucene" includes="build.xml" />
      </subant>
    </sequential>
  </target>

  <target name="test" depends="compile-test,validate-solr,junit-mkdir,junit-sequential,junit-parallel" description="Runs unit tests"/>
  
</project><|MERGE_RESOLUTION|>--- conflicted
+++ resolved
@@ -25,18 +25,27 @@
   
   <property name="Name" value="Solr" />
   <property name="version" value="4.0-SNAPSHOT"/>
-  <property name="final.name" value="apache-${name}-${version}"/>
-
+  <property name="fullname" value="apache-${ant.project.name}"/>
+  <property name="fullnamever" value="${fullname}-${version}"/>
+  <property name="final.name" value="${fullnamever}"/>
+  
   <!-- solr uses 1.6 -->
   <property name="javac.source" value="1.6"/>
   <property name="javac.target" value="1.6"/>
-
-  <!-- solr uses its own build/dist directories -->
-  <property name="build.dir" location="${common-solr.dir}/build"/>
-  <property name="dist.dir" location="${common-solr.dir}/dist"/>
-  <property name="tests.userdir" value="${common-solr.dir}/src/test-files"/>
-  <property name="javadoc.dir" location="${common-solr.dir}/build/docs/api"/>
-  <property name="javadoc.link" value="http://download.oracle.com/javase/6/docs/api/"/>
+  
+  <property name="dest" value="${common-solr.dir}/build" />
+  <property name="build.dir" location="${dest}/${ant.project.name}"/>
+  <property name="dist" location="${common-solr.dir}/dist"/>
+  <property name="package.dir" location="${common-solr.dir}/package"/>
+  <property name="maven.dist.dir" location="${package.dir}/maven"/>
+  <property name="lucene-libs" location="${dest}/lucene-libs" />
+  <property name="manifest.file" location="${dest}/META-INF/MANIFEST.MF"/>
+  <property name="tests.userdir" value="src/test-files"/>
+  <property name="example" value="${common-solr.dir}/example" />
+  <property name="javadoc.dir" location="${build.dir}/docs/api"/>
+  <property name="javadoc.link" value="http://java.sun.com/javase/6/docs/api/"/>
+  <property name="tests.loggingfile" value="${common-solr.dir}/testlogging.properties"/>
+  <property name="tests.threadspercpu" value="2"/>
 
   <path id="additional.dependencies">
   	<fileset dir="${common-solr.dir}/lib" includes="**/*.jar"/>
@@ -46,14 +55,18 @@
 
   <pathconvert property="project.classpath" targetos="unix" refid="additional.dependencies"/>
 
-  <property name="tests.loggingfile" value="${common-solr.dir}/testlogging.properties"/>
-
-  <property name="tests.threadspercpu" value="2"/>
-
-  <import file="../lucene/contrib/contrib-build.xml"/>
-  <property name="tests.directory" value="random" />
-
-<<<<<<< HEAD
+  <import file="${common-solr.dir}/../lucene/contrib/contrib-build.xml"/>
+
+  <!-- Solr Specification Version
+
+       This will be used in the Manifest file, and therefore must
+       match the pattern "digit+{.digit+}*"
+
+       By default, this should be set to "X.Y.M.${dateversion}"
+       where X.Y.M is the last version released (on this branch).
+    -->
+  <property name="solr.spec.version" value="4.0.0.${dateversion}" />
+
   <!-- solr depends on the following modules/contribs -->	
   <module-uptodate name="analysis/common" jarfile="${common.dir}/../modules/analysis/build/common/lucene-analyzers-common-${version}.jar"
         property="analyzers-common.uptodate" classpath.property="analyzers-common.jar"/>
@@ -71,6 +84,63 @@
   <contrib-uptodate name="queries-contrib" contrib-src-name="queries" property="queries-contrib.uptodate" classpath.property="queries-contrib.jar"/>
   <contrib-uptodate name="spatial" property="spatial.uptodate" classpath.property="spatial.jar"/>
 
+  <target name="compile-analyzers-common" unless="analyzers-common.uptodate">
+  	<ant dir="${common.dir}/../modules/analysis/common" target="default" inheritAll="false">
+      <propertyset refid="uptodate.and.compiled.properties"/>
+    </ant>
+  </target>
+  <target name="compile-analyzers-phonetic" unless="analyzers-phonetic.uptodate">
+  	<ant dir="${common.dir}/../modules/analysis/phonetic" target="default" inheritAll="false">
+      <propertyset refid="uptodate.and.compiled.properties"/>
+    </ant>
+  </target>
+  <target name="compile-suggest" unless="suggest.uptodate">
+  	<ant dir="${common.dir}/../modules/suggest" target="default" inheritAll="false">
+      <propertyset refid="uptodate.and.compiled.properties"/>
+    </ant>
+  </target>
+  <target name="compile-grouping" unless="grouping.uptodate">
+  	<ant dir="${common.dir}/../modules/grouping" target="default" inheritAll="false">
+      <propertyset refid="uptodate.and.compiled.properties"/>
+    </ant>
+  </target>
+  <target name="compile-queries" unless="queries.uptodate">
+  	<ant dir="${common.dir}/../modules/queries" target="default" inheritAll="false">
+      <propertyset refid="uptodate.and.compiled.properties"/>
+    </ant>
+  </target>
+  <target name="compile-highlighter" unless="highlighter.uptodate">
+  	<ant dir="${common.dir}/contrib/highlighter" target="default" inheritAll="false">
+      <propertyset refid="uptodate.and.compiled.properties"/>
+    </ant>
+  </target>
+  <target name="compile-memory" unless="memory.uptodate">
+  	<ant dir="${common.dir}/contrib/memory" target="default" inheritAll="false">
+      <propertyset refid="uptodate.and.compiled.properties"/>
+    </ant>
+  </target>
+  <target name="compile-misc" unless="misc.uptodate">
+  	<ant dir="${common.dir}/contrib/misc" target="default" inheritAll="false">
+      <propertyset refid="uptodate.and.compiled.properties"/>
+    </ant>
+  </target>
+  <target name="compile-queries-contrib" unless="queries-contrib.uptodate">
+  	<ant dir="${common.dir}/contrib/queries" target="default" inheritAll="false">
+      <propertyset refid="uptodate.and.compiled.properties"/>
+    </ant>
+  </target>
+  <target name="compile-spatial" unless="spatial.uptodate">
+  	<ant dir="${common.dir}/contrib/spatial" target="default" inheritAll="false">
+      <propertyset refid="uptodate.and.compiled.properties"/>
+    </ant>
+  </target>
+  <!-- xml-query-parser contrib is required by the "luke" target -->
+  <target name="compile-xml-query-parser" unless="xml-query-parser.uptodate">
+  	<ant dir="${common.dir}/contrib/xml-query-parser" target="compile-core" inheritAll="false">
+      <propertyset refid="uptodate.and.compiled.properties"/>
+    </ant>
+  </target>
+
   <path id="solr.base.classpath">
   	<pathelement path="${analyzers-common.jar}"/>
   	<pathelement path="${analyzers-phonetic.jar}"/>
@@ -82,142 +152,22 @@
   	<pathelement path="${suggest.jar}"/>
     <pathelement path="${grouping.jar}"/>
     <pathelement path="${queries.jar}"/>
-  	<pathelement location="${common-solr.dir}/build/classes/solrj"/>
-  	<pathelement location="${common-solr.dir}/build/classes/webapp"/>
-  	<pathelement location="${common-solr.dir}/build/classes/java"/>
-  	<path refid="base.classpath"/>
-=======
-  <condition property="dir.prop" value="-Dsolr.directoryFactory=solr.StandardDirectoryFactory">
-    <isset property="use.fsdir"/>
-  </condition>
-
-  <!-- Example directory -->
-  <property name="example" value="${common-solr.dir}/example" />
-  <!-- 
-    we attempt to exec svnversion to get details build information
-    for jar manifests.  this property can be set at runtime to an
-    explicit path as needed, or ant will just try to find it in the
-    default PATH. (this is useful for Hudson)
-  -->
-  <property name="svnversion.exe" value="svnversion" />
-  <property name="svn.exe" value="svn" />
-
-  <!-- Java Version we are compatible with -->
-  <property name="java.compat.version" value="1.6" />
-
-  <!-- clover wants to run with -lib, otherwise we prefer a repeatable
-       classpath -->
-  <property name="javac.includeAntRuntime" value="${run.clover}"/>
-
-  <!-- Solr Implementation Version -->
-  <!--
-       This can be any string value that does not include spaces
-       This will be used when creating build artifact file names.
-
-       By default, this should be set to "X.Y.N-SNAPSHOT" where X.Y.N is
-       "1 greater" then the last version released (on this branch).
-    -->
-  <property name="version" value="4.0-SNAPSHOT" />
-  
-  <!-- Solr Specification Version -->
-  <!--
-       This will be used in the Manifest file, and therefore must
-       match the pattern "digit+{.digit+}*"
-       
-       By default, this should be set to "X.Y.M.${dateversion}"
-       where X.Y.M is the last version released (on this branch).
-    -->
-  <property name="specversion" value="4.0.0.${dateversion}" />
-
-  
-    <!-- Type of checksum to compute for distribution files -->
-  <property name="checksum.algorithm" value="md5" />
-  
-  <property name="fullname" value="apache-${ant.project.name}"/>
-  <property name="fullnamever" value="apache-${ant.project.name}-${version}"/>
-
-  <!-- Destination for compiled classes and binaries -->
-  <property name="dest" value="build" />
-  
-  <!-- Destination for Lucene jars -->
-  <property name="lucene-libs" location="lucene-libs" />
-
-  <!-- Javadoc properties -->
-  <property name="javadoc.years" value="2006 - ${year}" />
-  <property name="javadoc.access" value="protected"/>
-  <property name="javadoc.link.java"
-            value="http://download.oracle.com/javase/6/docs/api/"/>
-  <property name="javadoc.link.junit"
-            value="http://junit.sourceforge.net/javadoc/"/>
-  <property name="javadoc.link.lucene"
-            value="https://builds.apache.org/job/Lucene-trunk/javadoc/all/"/>
-  <property name="javadoc.packages" value="org.apache.solr.*"/>
-  <property name="build.docs" value="${dest}/docs"/>
-  <property name="build.javadoc" value="${common-solr.dir}/${build.docs}/api"/>
-  <property name="build.javadoc.solrj" value="${build.docs}/api-solrj"/>
-  
-  <!-- JUnit properties -->
-  <property name="testmethod" value=""/>
-  <property name="junit.includes" value="**/Test*.java,**/*Test.java"/>
-  <property name="junit.output.dir" location="${common-solr.dir}/${dest}/test-results"/>
-  <property name="junit.reports" location="${common-solr.dir}/${dest}/test-results/reports"/>
-  <property name="junit.formatter" value="plain"/>
-  <condition property="junit.details.formatter" 
-      value="org.apache.tools.ant.taskdefs.optional.junit.BriefJUnitResultFormatter"
-      else="org.apache.lucene.util.LuceneJUnitResultFormatter">
-    <isset property="tests.sequential"/>
-  </condition>
-  <property name="junit.parallel.selector" value="org.apache.lucene.util.LuceneJUnitDividingSelector"/>
-
-  <!-- Maven properties -->
-  <property name="maven.build.dir" value="${basedir}/build/maven"/>
-  <property name="maven.dist.dir" value="${package.dir}/maven"/>
-
-  <property name="maven.dist.prefix" value="${maven.dist.dir}/org/apache/solr"/>
-
-  <!-- By default, "deploy" to a temporary directory (as well as installing
-       into your local repository).  If you wish to deploy to a remote
-       repository, set this property to the URL of that repository.  In
-       addition, if the repository requires authentication, you can set
-       properties "m2.repository.username" and either
-       "m2.repository.private.key" or "m2.repository.password" to define
-       your credentials.
-  -->
-  <property name="m2.repository.url" value="file://${maven.dist.dir}"/>
-  <property name="m2.repository.private.key" value="${user.home}/.ssh/id_dsa"/>
-
-  <path id="maven-ant-tasks.classpath">
-    <fileset dir="${common-solr.dir}/../lucene/lib">
-      <include name="maven-ant-tasks-*.jar"/>
-    </fileset>
->>>>>>> 2b2b97f2
+    <pathelement location="${common-solr.dir}/build/solr-solrj/classes/java"/>
+    <pathelement location="${common-solr.dir}/build/solr-core/classes/java"/>
+    <path refid="base.classpath"/>
   </path>
 
   <path id="classpath" refid="solr.base.classpath"/>
 
   <path id="solr.test.base.classpath">
-  	<pathelement path="${common-solr.dir}/build/classes/test-framework"/>
-  	<pathelement path="${common-solr.dir}/build/classes/test"/>
+    <pathelement path="${common-solr.dir}/build/solr-test-framework/classes/java"/>
+    <pathelement path="${common-solr.dir}/build/solr-core/classes/test"/>
   	<pathelement path="${tests.userdir}"/>
   	<path refid="test.base.classpath"/>
   </path>
  
   <path id="test.classpath" refid="solr.test.base.classpath"/>
 
-  <!-- TODO: lucene and solr should share this macro -->
-  <macrodef name="contrib-crawl">
-    <attribute name="target" default=""/>
-    <attribute name="failonerror" default="true"/>
-    <sequential>
-      <subant target="@{target}" failonerror="@{failonerror}">
-        <property name="core.compiled" value="true"/>
-        <property name="solr.core.compiled" value="true"/>
-        <fileset dir="." includes="contrib/*/build.xml"/>
-      </subant>
-    </sequential>
-  </macrodef>
-
-<<<<<<< HEAD
   <macrodef name="solr-contrib-uptodate">
     <attribute name="name"/>
     <attribute name="property" default="@{name}.uptodate"/>
@@ -230,109 +180,6 @@
       <uptodate property="@{property}" targetfile="@{jarfile}">
         <srcfiles dir="${common-solr.dir}/contrib/@{name}/src/java" includes="**/*.java"/>
       </uptodate>
-=======
-  <property name="failonjavadocwarning" value="true"/>
-  <macrodef name="invoke-javadoc">
-    <element name="sources" optional="yes"/>
-    <attribute name="destdir"/>
-  	<attribute name="title" default="${Name} ${version} API (${specversion})"/>
-    <sequential>
-      <mkdir dir="@{destdir}"/>
-      <copy todir="@{destdir}/prettify" overwrite="false">
-        <fileset dir="${prettify.dir}"/>
-      </copy>
-      <record name="@{destdir}/log_javadoc.txt" action="start" append="no"/>
-      <javadoc
-          packagenames="org.apache.solr.*"
-          failonerror="true"
-          destdir="@{destdir}"
-          access="${javadoc.access}"
-          encoding="utf-8"
-          author="true"
-          version="true"
-          use="true"
-          source="${ant.java.version}"
-          link="${javadoc.link.java}"
-          windowtitle="${Name} ${version} API"
-          doctitle="@{title}"
-          stylesheetfile="@{destdir}/prettify/stylesheet+prettify.css"
-          bottom="Copyright &amp;copy; ${year} Apache Software Foundation.  All Rights Reserved.">
-        <tag name="todo" description="To Do:"/>
-        <tag name="uml.property" description="UML Property:"/>
-        <tag name="lucene.experimental" 
-      	description="WARNING: This API is experimental and might change in incompatible ways in the next release."/>
-        <tag name="lucene.internal"
-        description="NOTE: This API is for Lucene internal purposes only and might change in incompatible ways in the next release."/>
-      	<link offline="true" packagelistLoc="${build.javadoc}"/>
-        <link href="${javadoc.link.java}"/>
-        <link href="${javadoc.link.junit}"/>
-        <link href="${javadoc.link.lucene}"/>
-      	<header><![CDATA[
-      		 <script src="{@docRoot}/prettify/prettify.js" type="text/javascript"></script>
-      		 <script language="JavaScript">window.onload=function(){windowTitle();prettyPrint();}</script>
-      	]]></header>
-
-        <sources />
-
-        <classpath refid="javadoc.classpath"/>
-      </javadoc>
-      <record name="@{destdir}/log_javadoc.txt" action="stop"/>
-
-      <delete>
-        <fileset file="@{destdir}/log_javadoc.txt">
-          <not>
-           <containsregexp expression="\[javadoc\]\s*[1-9][0-9]*[\s]*warning"/>
-          </not>
-        </fileset>
-      </delete>
-
-      <fail message="Javadocs warnings were found!" >
-        <condition>
-          <and>
-            <available file="@{destdir}/log_javadoc.txt"/>
-            <istrue value="${failonjavadocwarning}"/>
-          </and>
-        </condition>
-      </fail>
-   </sequential>
-  </macrodef>
-
-  <!-- NOTE, the pom.xml MUST be a relative path.  An absolute path may break the build on windows -->
-  <macrodef name="m2-deploy" description="Builds a Maven artifact">
-    <element name="artifact-attachments" optional="yes"/>
-    <attribute name="pom.xml" default="pom.xml"/>
-    <attribute name="jar.file" default="${jar.file}"/>
-    <sequential>
-      <artifact:install-provider artifactId="wagon-ssh" version="1.0-beta-7"/>
-      <artifact:pom id="maven.project" file="@{pom.xml}"/>
-      <artifact:deploy file="@{jar.file}">
-        <artifact-attachments/>
-        <remoteRepository url="${m2.repository.url}">
-          <authentication username="${m2.repository.username}" privateKey="${m2.repository.private.key}" password="${m2.repository.password}"/>
-        </remoteRepository>
-        <pom refid="maven.project"/>
-      </artifact:deploy>
-    </sequential>
-  </macrodef>
-
-  <macrodef name="m2-deploy-with-pom-template" description="Builds a Maven artifact given a POM template">
-    <attribute name="pom.xml"/>
-    <attribute name="jar.file"/>
-    <sequential>
-      <copy file="@{pom.xml}" tofile="${maven.build.dir}/@{pom.xml}">
-        <filterset begintoken="@" endtoken="@">
-          <filter token="version" value="${version}"/>
-        </filterset>
-      </copy>
-      <artifact:install-provider artifactId="wagon-ssh" version="1.0-beta-7"/>
-      <artifact:pom id="maven.project" file="${maven.build.dir}/@{pom.xml}" />
-      <artifact:deploy file="@{jar.file}">
-        <remoteRepository url="${m2.repository.url}">
-          <authentication username="${m2.repository.username}" privateKey="${m2.repository.private.key}" password="${m2.repository.password}"/>
-        </remoteRepository>
-        <pom refid="maven.project"/>
-      </artifact:deploy>
->>>>>>> 2b2b97f2
     </sequential>
   </macrodef>
 
@@ -349,40 +196,163 @@
        -->
       <!-- Solr -->
       <arg value="-c" />
-      <arg value="${basedir}/lib" />
-      <arg value="-c" />
-      <arg value="${basedir}/contrib/analysis-extras/lib" />
-      <arg value="-c" />
-      <arg value="${basedir}/contrib/clustering/lib" />
-      <arg value="-c" />
-      <arg value="${basedir}/contrib/dataimporthandler/lib" />
-      <arg value="-c" />
-      <arg value="${basedir}/contrib/dataimporthandler-extras/lib" />
-      <arg value="-c" />
-      <arg value="${basedir}/contrib/extraction/lib" />
-      <arg value="-c" />
-      <arg value="${basedir}/contrib/uima/lib" />
-      <arg value="-c" />
-      <arg value="${basedir}/example/example-DIH/solr/db/lib" />
-      <arg value="-c" />
-      <arg value="${basedir}/example/example-DIH/solr/mail/lib" />
-      <arg value="-c" />
-      <arg value="${basedir}/example/example/lib" />
-      <arg value="-c" />
-      <arg value="${basedir}/src/test-files/solr/lib" />
+      <arg value="${common-solr.dir}/lib" />
+      <arg value="-c" />
+      <arg value="${common-solr.dir}/contrib/analysis-extras/lib" />
+      <arg value="-c" />
+      <arg value="${common-solr.dir}/contrib/clustering/lib" />
+      <arg value="-c" />
+      <arg value="${common-solr.dir}/contrib/dataimporthandler/lib" />
+      <arg value="-c" />
+      <arg value="${common-solr.dir}/contrib/dataimporthandler-extras/lib" />
+      <arg value="-c" />
+      <arg value="${common-solr.dir}/contrib/extraction/lib" />
+      <arg value="-c" />
+      <arg value="${common-solr.dir}/contrib/uima/lib" />
+      <arg value="-c" />
+      <arg value="${common-solr.dir}/example/example-DIH/solr/db/lib" />
+      <arg value="-c" />
+      <arg value="${common-solr.dir}/example/example-DIH/solr/mail/lib" />
+      <arg value="-c" />
+      <arg value="${common-solr.dir}/example/example/lib" />
+      <arg value="-c" />
+      <arg value="${common-solr.dir}/core/src/test-files/solr/lib" />
     </java>
+    <property name="validated-solr" value="true"/>
   </target>
   <path id="tools.runtime.classpath">
-    <pathelement location="${common-solr.dir}/../lucene/build/classes/tools"/>
+    <pathelement location="${common.dir}/build/classes/tools"/>
   </path>
-  <target name="compile-tools" description="Compile the Test Framework and Validation tools">
-    <sequential>
-      <subant target="compile-tools" inheritall="false" failonerror="true">
-        <fileset dir="${common-solr.dir}/../lucene" includes="build.xml" />
-      </subant>
-    </sequential>
-  </target>
-
-  <target name="test" depends="compile-test,validate-solr,junit-mkdir,junit-sequential,junit-parallel" description="Runs unit tests"/>
-  
+
+  <target name="init-dist" >
+    <mkdir dir="${build.dir}"/>
+    <mkdir dir="${package.dir}"/>
+    <mkdir dir="${dist}"/>
+    <mkdir dir="${maven.dist.dir}"/>
+  </target>
+
+  <target name="prep-lucene-jars"
+          depends="compile-analyzers-common, compile-analyzers-phonetic, compile-suggest,
+                   compile-highlighter, compile-memory, compile-misc, compile-queries-contrib,
+                   compile-spatial, compile-grouping, compile-queries">
+    <ant dir="${common.dir}" target="default" inheritall="false">
+      <propertyset refid="uptodate.and.compiled.properties"/>
+    </ant>
+  </target>
+
+  <target name="lucene-jars-to-solr" depends="prep-lucene-jars">
+    <copy todir="${lucene-libs}" preservelastmodified="true" flatten="true" failonerror="true" overwrite="true">
+      <fileset file="${common.dir}/build/lucene-core-${version}.jar" />
+      <fileset file="${analyzers-common.jar}" />
+      <fileset file="${analyzers-phonetic.jar}" />
+      <fileset file="${suggest.jar}" />
+      <fileset file="${grouping.jar}" />
+      <fileset file="${common-module.jar}" />
+      <fileset file="${queries.jar}" />
+      <fileset file="${highlighter.jar}" />
+      <fileset file="${memory.jar}" />
+      <fileset file="${misc.jar}" />
+      <fileset file="${queries-contrib.jar}" />
+      <fileset file="${spatial.jar}" />
+    </copy>
+  </target>
+
+  <!-- Shared core/solrj/test-framework/contrib targets -->
+  <target name="jar-core" depends="compile-core">
+    <mkdir dir="${dest}/META-INF/"/>
+    <jarify title="Apache Solr Search Server: ${ant.project.name}"
+            metainf.source.dir="${common-solr.dir}"
+            implementation.title="org.apache.solr"
+            spec.version="${solr.spec.version}"/>
+  </target>
+
+  <target name="dist" depends="jar-core">
+    <copy file="${build.dir}/${fullnamever}.jar" todir="${dist}"/>
+  </target>
+
+  <target name="javadocs" depends="compile-core">
+   	<sequential>
+      <mkdir dir="${javadoc.dir}"/>
+      <invoke-javadoc destdir="${javadoc.dir}"
+                      title="${Name} ${version} ${name} API">
+        <sources>
+          <link href=""/>
+          <packageset dir="${src.dir}"/>
+        </sources>
+      </invoke-javadoc>
+      <jarify basedir="${javadoc.dir}"
+              destfile="${build.dir}/${final.name}-javadoc.jar"
+              title="Apache Solr Search Server: ${ant.project.name}"
+              metainf.source.dir="${common-solr.dir}"
+              implementation.title="org.apache.solr"
+              spec.version="${solr.spec.version}"/>
+     </sequential>
+  </target>
+
+  <target name="jar-src" depends="init">
+  	<jarify basedir="${src.dir}"
+            destfile="${build.dir}/${final.name}-src.jar"
+            implementation.title="org.apache.solr"
+            metainf.source.dir="${common-solr.dir}"
+            spec.version="${solr.spec.version}"/>
+  </target>
+
+  <!-- Solr core targets -->
+  <target name="compile-solr-core" description="Compile Solr core." unless="solr.core.compiled">
+    <ant dir="${common-solr.dir}/core" target="compile-core" inheritAll="false">
+      <propertyset refid="uptodate.and.compiled.properties"/>
+    </ant>
+    <property name="solr.core.compiled" value="true"/>
+  </target>
+  <target name="compile-test-solr-core" description="Compile solr core tests">
+    <ant dir="${common-solr.dir}/core" target="compile-test" inheritAll="false">
+      <propertyset refid="uptodate.and.compiled.properties"/>
+    </ant>
+    <property name="solr.core.compiled" value="true"/>
+  </target>
+  <target name="dist-core" depends="init-dist"
+          description="Creates the Solr JAR Distribution file.">
+    <ant dir="${common-solr.dir}/core" target="dist" inheritall="false">
+      <propertyset refid="uptodate.and.compiled.properties"/>
+    </ant>
+  </target>
+
+  <!-- Solrj targets -->
+  <target name="compile-solrj" description="Compile the java client." unless="solrj.compiled">
+    <ant dir="${common-solr.dir}/solrj" target="compile-core" inheritAll="false">
+      <propertyset refid="uptodate.and.compiled.properties"/>
+    </ant>
+    <property name="solrj.compiled" value="true"/>
+  </target>
+  <target name="compile-test-solrj" description="Compile java client tests">
+    <ant dir="${common-solr.dir}/solrj" target="compile-test" inheritAll="false">
+      <propertyset refid="uptodate.and.compiled.properties"/>
+    </ant>
+    <property name="solrj.compiled" value="true"/>
+  </target>
+  <target name="dist-solrj" depends="init-dist"
+          description="Creates the Solr-J JAR Distribution file.">
+    <ant dir="${common-solr.dir}/solrj" target="dist" inheritall="false">
+      <propertyset refid="uptodate.and.compiled.properties"/>
+    </ant>
+  </target>
+
+  <!-- Solr test-framework targets -->
+  <target name="compile-solr-test-framework" description="Compile the Solr test-framework" unless="solr.test.framework.compiled">
+    <ant dir="${common-solr.dir}/test-framework" target="compile-core" inheritAll="false">
+      <propertyset refid="uptodate.and.compiled.properties"/>
+    </ant>
+    <property name="solr.test.framework.compiled" value="true"/>
+  </target>
+
+  <!-- Solr contrib targets -->
+  <target name="build-contrib" depends="compile-test"
+          description="Builds all contrib modules and their tests">
+    <contrib-crawl target="build-artifacts-and-tests"/>
+  </target>
+  <target name="contribs-add-to-war">
+    <mkdir dir="${dest}/web"/>
+    <delete dir="${dest}/web" includes="**/*" failonerror="false"/>
+    <contrib-crawl target="add-to-war"/>
+  </target>
 </project>